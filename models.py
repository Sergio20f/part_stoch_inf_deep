--- conflicted
+++ resolved
@@ -211,16 +211,14 @@
         else:
             _, aug_y1 = sdeint(self, aug_y, self.ts, bm=bm, method=method, dt=dt, adaptive=adaptive, rtol=rtol, atol=atol)
         
+        
         y1 = aug_y1[:,:y.numel()].reshape(y.size())
         logits = self.projection(y1)
-<<<<<<< HEAD
         #logits = nn.functional.softmax(logits, dim=1)
 
         logqp = .5 * aug_y1[:,-1]
-=======
         logqp = .5 * aug_y1[:, -1]
         
->>>>>>> 0edab0da
         return logits, logqp
 
     def zero_grad(self) -> None:
@@ -368,16 +366,12 @@
         else:
             # _, aug_y1
             _, aug_y1 = sdeint(self, aug_y, self.ts[:2], bm=bm, method=method, dt=dt, adaptive=adaptive, rtol=rtol_ode, atol=atol_ode)
-<<<<<<< HEAD
+            _, aug_y1 = sdeint(self, aug_y, self.ts[:2], bm=bm, method=method, dt=dt, adaptive=adaptive, rtol=rtol_ode, atol=atol_ode)
+            #print(aug_y1.shape, "aug_y1 shape else") # ([3, 1, 589513])
         
         # Compute partial logqp
         logqp = .5 * aug_y1[:,-1]
-=======
-            #print(aug_y1.shape, "aug_y1 shape else") # ([3, 1, 589513])
-        
-        # Compute partial logqp
         logqp = .5 * aug_y1[:, -1]
->>>>>>> 0edab0da
 
         self.sde_loop = False
         timesteps_ode = torch.linspace(self.ts[1], 1, int((1-self.ts[1])//dt)).to(aug_y.device)
